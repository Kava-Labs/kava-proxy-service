--- conflicted
+++ resolved
@@ -11,13 +11,15 @@
 	ethctypes "github.com/ethereum/go-ethereum/core/types"
 )
 
-<<<<<<< HEAD
 // EVMBlockGetter defines an interface which can be implemented by any client capable of getting ethereum block by hash
 type EVMBlockGetter interface {
 	// BlockByHash returns ethereum block by hash
 	BlockByHash(ctx context.Context, hash common.Hash) (*ethctypes.Block, error)
-}
-=======
+
+	// TODO(yevhenii): remote BlockByHash + AddComment
+	HeaderByHash(ctx context.Context, hash common.Hash) (*ethctypes.Header, error)
+}
+
 // These block tags are special strings used to reference blocks in JSON-RPC
 // see https://ethereum.org/en/developers/docs/apis/json-rpc/#default-block
 const (
@@ -29,7 +31,6 @@
 	// "empty" is not in the spec, it is our encoding for requests made with a nil block tag param.
 	BlockTagEmpty = "empty"
 )
->>>>>>> 5ba3572d
 
 // Errors that might result from decoding parts or the whole of
 // an EVM RPC request
@@ -235,15 +236,10 @@
 	}
 	// handle cacheable by block hash
 	if MethodHasBlockHashParam(r.Method) {
-		return lookupBlockNumberFromHashParam(ctx, evmClient, r.Method, r.Params)
-	}
-<<<<<<< HEAD
-
-	return lookupBlockNumberFromHashParam(ctx, blockGetter, r.Method, r.Params)
-=======
+		return lookupBlockNumberFromHashParam(ctx, blockGetter, r.Method, r.Params)
+	}
 	// handle unable to cached
 	return 0, ErrUncachaebleByBlockNumberEthRequest
->>>>>>> 5ba3572d
 }
 
 // Generic method to lookup the block number
@@ -261,12 +257,7 @@
 		return 0, fmt.Errorf(fmt.Sprintf("error decoding block hash param from params %+v at index %d", params, paramIndex))
 	}
 
-<<<<<<< HEAD
-	block, err := blockGetter.BlockByHash(ctx, common.HexToHash(blockHash))
-=======
-	header, err := evmClient.HeaderByHash(ctx, common.HexToHash(blockHash))
->>>>>>> 5ba3572d
-
+	header, err := blockGetter.HeaderByHash(ctx, common.HexToHash(blockHash))
 	if err != nil {
 		return 0, err
 	}
