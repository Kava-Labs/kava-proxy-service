--- conflicted
+++ resolved
@@ -21,11 +21,8 @@
 
 # ignore editor files
 .vscode/
-<<<<<<< HEAD
 .idea/
-=======
 
 # ignore e2e test validator files
 docker/shared/genesis.json
-docker/shared/VALIDATOR_NODE_ID
->>>>>>> 5ba3572d
+docker/shared/VALIDATOR_NODE_ID