package service

import (
	"bytes"
	"context"
	"fmt"
	"io"
	"net/http"
	"strings"
	"time"

	"github.com/urfave/negroni"

	"github.com/kava-labs/kava-proxy-service/clients/database"
	"github.com/kava-labs/kava-proxy-service/config"
	"github.com/kava-labs/kava-proxy-service/decode"
	"github.com/kava-labs/kava-proxy-service/logging"
	"github.com/kava-labs/kava-proxy-service/service/cachemdw"
)

const (
	DefaultAnonymousUserAgent = "anon"
	// Service defined context keys
	DecodedRequestContextKey              = "X-KAVA-PROXY-DECODED-REQUEST-BODY"
	OriginRoundtripLatencyMillisecondsKey = "X-KAVA-PROXY-ORIGIN-ROUNDTRIP-LATENCY-MILLISECONDS"
	RequestStartTimeContextKey            = "X-KAVA-PROXY-REQUEST-START-TIME"
	RequestHostnameContextKey             = "X-KAVA-PROXY-REQUEST-HOSTNAME"
	RequestIPContextKey                   = "X-KAVA-PROXY-REQUEST-IP"
	RequestUserAgentContextKey            = "X-KAVA-PROXY-USER-AGENT"
	RequestRefererContextKey              = "X-KAVA-PROXY-REFERER"
	RequestOriginContextKey               = "X-KAVA-PROXY-ORIGIN"
	ProxyMetadataContextKey               = "X-KAVA-PROXY-RESPONSE-BACKEND"
	// Values defined by upstream services
	LoadBalancerForwardedForHeaderKey = "X-Forwarded-For"
	UserAgentHeaderkey                = "User-Agent"
	RefererHeaderKey                  = "Referer"
	OriginHeaderKey                   = "Origin"
)

// bodySaverResponseWriter implements the interface for http.ResponseWriter
// and stores the status code and header and body for retrieval
// after the response has been read
type bodySaverResponseWriter struct {
	negroni.ResponseWriter
	body                     *bytes.Buffer
	afterRequestInterceptors []RequestInterceptor
	serviceLogger            *logging.ServiceLogger
}

// Write writes the response from the origin server to the response
// and copies the response for later use by the proxy service
func (w bodySaverResponseWriter) Write(b []byte) (int, error) {
	// copy the original response body for proxy service
	w.body.Write(b)

	if !w.Written() {
		// The status will be StatusOK if WriteHeader has not been called yet
		w.WriteHeader(http.StatusOK)
	}

	if len(b) > 0 {
		// run before request interceptors

		var modifiedRequestBody = b
		var err error

		for _, afterRequestInterceptor := range w.afterRequestInterceptors {
			beforeModifiedRequestBody := modifiedRequestBody
			modifiedRequestBody, err = afterRequestInterceptor(modifiedRequestBody)

			if err != nil {
				w.serviceLogger.Debug().Msg(fmt.Sprintf("error %s running after request interceptor %+v on body %+v", err, afterRequestInterceptor, beforeModifiedRequestBody))
				// degrade gracefully, response interceptors
				// are best effort
				continue
			}
		}

		// update the request body to the modified version
		// after all before request interceptors have run
		b = modifiedRequestBody
	} else {
		w.serviceLogger.Trace().Msg("response body is empty, skipping after request interceptors")
	}

	size, err := w.ResponseWriter.Write(b)

	return size, err
}

// createRequestLoggingMiddleware returns a handler that logs any request to stdout
// and if able to decode the request to a known type adds it as a context key
// To use the decoded request body, get the value from the context and then
// use type assertion to EVMRPCRequestEnvelope. With this middleware, the request body
// can be read once, and then accessed by all future middleware and the final
// http handler.
func createRequestLoggingMiddleware(h http.HandlerFunc, serviceLogger *logging.ServiceLogger) http.HandlerFunc {
	return func(w http.ResponseWriter, r *http.Request) {
		requestStartTimeContext := context.WithValue(r.Context(), RequestStartTimeContextKey, time.Now())

		var rawBody []byte

		if r.Body != nil {
			var rawBodyBuffer bytes.Buffer

			// Read the request body
			body := io.TeeReader(r.Body, &rawBodyBuffer)

			var err error

			rawBody, err = io.ReadAll(body)

			if err != nil {
				serviceLogger.Debug().Msg(fmt.Sprintf("error %s reading request body %s", err, body))

				h.ServeHTTP(w, r)

				return
			}

			// Repopulate the request body for the ultimate consumer of this request
			r.Body = io.NopCloser(&rawBodyBuffer)
		}

		decodedRequest, err := decode.DecodeEVMRPCRequest(rawBody)

		if err != nil {
			serviceLogger.Debug().Msg(fmt.Sprintf("error %s parsing of request body %s", err, rawBody))

			h.ServeHTTP(w, r)

			return
		}

		serviceLogger.Trace().Msg(fmt.Sprintf("decoded request body %+v", decodedRequest))

		decodedRequestBodyContext := context.WithValue(requestStartTimeContext, DecodedRequestContextKey, decodedRequest)

		h.ServeHTTP(w, r.WithContext(decodedRequestBodyContext))
	}
}

// create the main service middleware for
// introspecting and transforming the original request
// and the backend origin server(s) response(s)
// all beforeRequestInterceptors will be iterated (in slice order)
// through and executed on the original request before this method
// forwards the request to the backend origin server
// all afterRequestInterceptors will be iterated (in slice order)
// through and executed before the response is written to the caller
func createProxyRequestMiddleware(next http.Handler, config config.Config, serviceLogger *logging.ServiceLogger, beforeRequestInterceptors []RequestInterceptor, afterRequestInterceptors []RequestInterceptor) http.HandlerFunc {
	// create an http handler that will proxy any request to the specified URL
	reverseProxyForHost := NewProxies(config, serviceLogger)

	handler := func(proxies Proxies) func(http.ResponseWriter, *http.Request) {
		return func(w http.ResponseWriter, r *http.Request) {
			req := r.Context().Value(DecodedRequestContextKey)
			decodedReq, ok := (req).(*decode.EVMRPCRequestEnvelope)
			if !ok {
				serviceLogger.Logger.Error().
					Str("method", r.Method).
					Str("url", r.URL.String()).
					Str("host", r.Host).
					Msg("can't cast request to *EVMRPCRequestEnvelope type")

				// if we can't get decoded request then assign it empty structure to avoid panics
				decodedReq = new(decode.EVMRPCRequestEnvelope)
			}

			serviceLogger.Trace().Msg(fmt.Sprintf("proxying request %+v", r))

			proxyRequestAt := time.Now()

			// set up response writer for copying the response from the backend server
			// for use out of band of the request-response cycle
			lrw := &bodySaverResponseWriter{
				ResponseWriter:           negroni.NewResponseWriter(w),
				body:                     bytes.NewBufferString(""),
				afterRequestInterceptors: afterRequestInterceptors,
				serviceLogger:            serviceLogger,
			}

			// proxy the request to the backend origin server
			// based on the request host
			proxy, proxyMetadata, ok := proxies.ProxyForRequest(r)

			if !ok {
				serviceLogger.Error().Msg(fmt.Sprintf("no matching proxy for host %s for request %+v\n configured proxies %+v", r.Host, r, proxies))

				w.WriteHeader(http.StatusBadGateway)

				w.Write([]byte("no proxy backend configured for request host"))

				return
			}

			// ensure the last set value of LoadBalancerForwardedForHeaderKey wins
			// to prevent clients from forging the value of the header in an attempt
			// to bypass an ip based rate limit
			requestIPHeaderValues := r.Header[LoadBalancerForwardedForHeaderKey]

			if len(requestIPHeaderValues) > 1 {
				serviceLogger.Trace().Msg(fmt.Sprintf("found more than value for %s header: %s, clearing all but the last", LoadBalancerForwardedForHeaderKey, requestIPHeaderValues))
				r.Header.Set(LoadBalancerForwardedForHeaderKey, requestIPHeaderValues[len(requestIPHeaderValues)-1])
			}

			// run before request interceptors
			if r.Body != nil {
				originalRequestBody, err := io.ReadAll(r.Body)

				if err != nil {
					serviceLogger.Debug().Msg(fmt.Sprintf("error %s reading request body %s while executing before request interceptors", err, r.Body))

				}

				var modifiedRequestBody = originalRequestBody

				for _, beforeRequestInterceptor := range beforeRequestInterceptors {
					beforeModifiedRequestBody := modifiedRequestBody
					modifiedRequestBody, err = beforeRequestInterceptor(modifiedRequestBody)

					if err != nil {
						serviceLogger.Debug().Msg(fmt.Sprintf("error %s running before request interceptor %+v on body %+v", err, beforeRequestInterceptor, beforeModifiedRequestBody))
						// degrade gracefully, response interceptors
						// are best effort
						continue
					}
				}

				// update the request body to the modified version
				// after all before request interceptors have run
				r.Body = io.NopCloser(bytes.NewBuffer(modifiedRequestBody))
			} else {
				serviceLogger.Trace().Msg("request body is empty, skipping before request interceptors")
			}

			isCached := cachemdw.IsRequestCached(r.Context())
			cachedResponse := r.Context().Value(cachemdw.ResponseContextKey)
			typedCachedResponse, ok := cachedResponse.([]byte)

			// if cache is enabled, request is cached and response is present in context - serve the request from the cache
			// otherwise proxy to the actual backend
			if config.CacheEnabled && isCached && ok {
				serviceLogger.Logger.Trace().
					Str("method", r.Method).
					Str("url", r.URL.String()).
					Str("host", r.Host).
					Str("evm-method", decodedReq.Method).
					Msg("cache hit")

				w.Header().Add(cachemdw.CacheHeaderKey, cachemdw.CacheHitHeaderValue)
				w.Header().Add("Content-Type", "application/json")
				_, err := w.Write(typedCachedResponse)
				if err != nil {
					serviceLogger.Logger.Error().Msg(fmt.Sprintf("can't write cached response: %v", err))
				}
			} else {
				serviceLogger.Logger.Trace().
					Str("method", r.Method).
					Str("url", r.URL.String()).
					Str("host", r.Host).
					Str("evm-method", decodedReq.Method).
					Msg("cache miss")

				w.Header().Add(cachemdw.CacheHeaderKey, cachemdw.CacheMissHeaderValue)
				proxy.ServeHTTP(lrw, r)
			}

			serviceLogger.Trace().Msg(fmt.Sprintf("response %+v \nheaders %+v \nstatus %+v for request %+v", lrw.Status(), lrw.Header(), lrw.body, r))

			// calculate how long it took to proxy the request
			requestRoundtrip := time.Since(proxyRequestAt)

			serviceLogger.Trace().Msg(fmt.Sprintf("proxy request latency %v for %+v", requestRoundtrip, r))

			originRoundtripLatencyContext := context.WithValue(r.Context(), OriginRoundtripLatencyMillisecondsKey, requestRoundtrip.Milliseconds())

			// extract the original hostname the request was sent to
			requestHostnameContext := context.WithValue(originRoundtripLatencyContext, RequestHostnameContextKey, r.Host)

			enrichedContext := requestHostnameContext

<<<<<<< HEAD
			// if cache is enabled, update enrichedContext with cachemdw.ResponseContextKey -> bodyBytes key-value pair
			if config.CacheEnabled {
				var bodyCopy bytes.Buffer
				tee := io.TeeReader(lrw.body, &bodyCopy)
				// read all body from reader into bodyBytes, and copy into bodyCopy
				bodyBytes, err := io.ReadAll(tee)
				if err != nil {
					serviceLogger.Error().Err(err).Msg("can't read lrw.body")
				}

				// replace empty body reader with fresh copy
				lrw.body = &bodyCopy
				// set body in context
				enrichedContext = context.WithValue(enrichedContext, cachemdw.ResponseContextKey, bodyBytes)
			}
=======
			// add response backend name to context
			enrichedContext = context.WithValue(enrichedContext, ProxyMetadataContextKey, proxyMetadata)
>>>>>>> 5ba3572d

			// parse the remote address of the request for use below
			remoteAddressParts := strings.Split(r.RemoteAddr, ":")

			// extract the ip of the client that made the request
			// when deployed in a production environment there will often
			// be a load balancer in front of the proxy service that first handles
			// the request, in which case the ip of the original request should be tracked
			// otherwise the ip of the connecting client
			if len(requestIPHeaderValues) == 1 {
				enrichedContext = context.WithValue(enrichedContext, RequestIPContextKey, requestIPHeaderValues[0])
			} else {
				enrichedContext = context.WithValue(enrichedContext, RequestIPContextKey, remoteAddressParts[0])
			}

			// similarly `RefererHeaderKey`  will be set by the load balancer
			// and should be used if present otherwise default to the requester's ip
			requestRefererHeaderValues := r.Header[RefererHeaderKey]

			if len(requestRefererHeaderValues) == 1 {
				enrichedContext = context.WithValue(enrichedContext, RequestRefererContextKey, requestRefererHeaderValues[0])
			} else {
				enrichedContext = context.WithValue(enrichedContext, RequestRefererContextKey, fmt.Sprintf("http://%s", remoteAddressParts[0]))
			}

			// `OriginHeaderKey` may be set by the load balancer
			// and should be used if present otherwise default to the requester's ip
			requestOriginHeaderValues := r.Header[OriginHeaderKey]

			if len(requestOriginHeaderValues) == 1 {
				enrichedContext = context.WithValue(enrichedContext, RequestOriginContextKey, requestOriginHeaderValues[0])
			} else {
				enrichedContext = context.WithValue(enrichedContext, RequestOriginContextKey, fmt.Sprintf("http://%s", remoteAddressParts[0]))
			}

			// extract the user agent of the requestor
			userAgentHeaderValues := r.Header[UserAgentHeaderkey]

			// add user agent to context if present
			// otherwise defaulting to `DefaultAnonymousUserAgent`
			if len(userAgentHeaderValues) == 1 {
				enrichedContext = context.WithValue(enrichedContext, RequestUserAgentContextKey, userAgentHeaderValues[0])
			} else {
				enrichedContext = context.WithValue(enrichedContext, RequestUserAgentContextKey, DefaultAnonymousUserAgent)
			}

			next.ServeHTTP(lrw, r.WithContext(enrichedContext))
		}
	}

	return handler(reverseProxyForHost)
}

// createAfterProxyFinalizer returns a middleware function that expects
// to run after a request has been proxied and attempts to create a metric
// for the request by parsing values in the context set by handlers
// further up the middleware chain if MetricCollectionEnabled
func createAfterProxyFinalizer(service *ProxyService, config config.Config) http.HandlerFunc {
	return func(w http.ResponseWriter, r *http.Request) {
		if !config.MetricCollectionEnabled {
			// create-no op middleware
			service.ServiceLogger.Trace().Msg("skipping metric collection")
			return
		}

		// parse values added to the context by handlers further up the middleware chain
		rawDecodedRequestBody := r.Context().Value(DecodedRequestContextKey)
		decodedRequestBody, ok := (rawDecodedRequestBody).(*decode.EVMRPCRequestEnvelope)

		if !ok {
			service.ServiceLogger.Trace().Msg(fmt.Sprintf("invalid context value %+v for value %s", rawDecodedRequestBody, DecodedRequestContextKey))

			return
		}

		rawOriginRoundtripLatencyMilliseconds := r.Context().Value(OriginRoundtripLatencyMillisecondsKey)
		originRoundtripLatencyMilliseconds, ok := rawOriginRoundtripLatencyMilliseconds.(int64)

		if !ok {
			service.ServiceLogger.Trace().Msg(fmt.Sprintf("invalid context value %+v for value %s", rawOriginRoundtripLatencyMilliseconds, OriginRoundtripLatencyMillisecondsKey))

			return
		}

		rawRequestStartTime := r.Context().Value(RequestStartTimeContextKey)
		requestStartTime, ok := rawRequestStartTime.(time.Time)

		if !ok {
			service.ServiceLogger.Trace().Msg(fmt.Sprintf("invalid context value %+v for value %s", rawRequestStartTime, RequestStartTimeContextKey))

			return
		}

		rawRequestHostname := r.Context().Value(RequestHostnameContextKey)
		requestHostname, ok := rawRequestHostname.(string)

		if !ok {
			service.ServiceLogger.Trace().Msg(fmt.Sprintf("invalid context value %+v for value %s", rawRequestHostname, RequestHostnameContextKey))

			return
		}

		rawRequestIP := r.Context().Value(RequestIPContextKey)
		requestIP, ok := rawRequestIP.(string)

		if !ok {
			service.ServiceLogger.Trace().Msg(fmt.Sprintf("invalid context value %+v for value %s", rawRequestIP, RequestIPContextKey))

			return
		}

		rawUserAgent := r.Context().Value(RequestUserAgentContextKey)
		userAgent, ok := rawUserAgent.(string)

		if !ok {
			service.ServiceLogger.Trace().Msg(fmt.Sprintf("invalid context value %+v for value %s", rawUserAgent, RequestUserAgentContextKey))

			return
		}

		rawReferer := r.Context().Value(RequestRefererContextKey)
		referer, ok := rawReferer.(string)

		if !ok {
			service.ServiceLogger.Trace().Msg(fmt.Sprintf("invalid context value %+v for value %s", rawReferer, RequestRefererContextKey))

			return
		}

		rawOrigin := r.Context().Value(RequestRefererContextKey)
		origin, ok := rawOrigin.(string)

		if !ok {
			service.ServiceLogger.Trace().Msg(fmt.Sprintf("invalid context value %+v for value %s", rawOrigin, RequestOriginContextKey))

			return
		}

		rawProxyMetadata := r.Context().Value(ProxyMetadataContextKey)
		proxyMetadata, ok := rawProxyMetadata.(ProxyMetadata)
		if !ok {
			service.ServiceLogger.Trace().Msg(fmt.Sprintf("invalid context value %+v for value %s", proxyMetadata, ProxyMetadataContextKey))

			return
		}

		var blockNumber *int64
		// TODO: Redundant ExtractBlockNumberFromEVMRPCRequest call here if request is cached
		rawBlockNumber, err := decodedRequestBody.ExtractBlockNumberFromEVMRPCRequest(r.Context(), service.evmClient)

		if err != nil {
			service.ServiceLogger.Trace().Msg(fmt.Sprintf("error %s parsing block number from request %+v", err, decodedRequestBody))

			blockNumber = nil
		} else {
			blockNumber = &rawBlockNumber
		}

		// create a metric for the request
		metric := database.ProxiedRequestMetric{
			MethodName:                  decodedRequestBody.Method,
			ResponseLatencyMilliseconds: originRoundtripLatencyMilliseconds,
			RequestTime:                 requestStartTime,
			Hostname:                    requestHostname,
			RequestIP:                   requestIP,
			UserAgent:                   &userAgent,
			Referer:                     &referer,
			Origin:                      &origin,
			BlockNumber:                 blockNumber,
			ResponseBackend:             proxyMetadata.BackendName,
			ResponseBackendRoute:        proxyMetadata.BackendRoute.String(),
		}

		// save metric to database
		err = metric.Save(context.Background(), service.Database.DB)

		if err != nil {
			// TODO: consider only logging
			//  if it's not due to connection exhaustion, e.g.
			// FATAL: remaining connection slots are reserved for non-replication
			// superuser connections; SQLState: 53300
			// OR
			// FATAL: sorry, too many clients already; SQLState: 53300
			service.ServiceLogger.Error().Msg(fmt.Sprintf("error %s saving metric %+v using database %+v", err, metric, service.Database))
			return
		}

		service.ServiceLogger.Trace().Msg("created request metric")
	}
}<|MERGE_RESOLUTION|>--- conflicted
+++ resolved
@@ -280,7 +280,9 @@
 
 			enrichedContext := requestHostnameContext
 
-<<<<<<< HEAD
+			// add response backend name to context
+			enrichedContext = context.WithValue(enrichedContext, ProxyMetadataContextKey, proxyMetadata)
+
 			// if cache is enabled, update enrichedContext with cachemdw.ResponseContextKey -> bodyBytes key-value pair
 			if config.CacheEnabled {
 				var bodyCopy bytes.Buffer
@@ -296,10 +298,6 @@
 				// set body in context
 				enrichedContext = context.WithValue(enrichedContext, cachemdw.ResponseContextKey, bodyBytes)
 			}
-=======
-			// add response backend name to context
-			enrichedContext = context.WithValue(enrichedContext, ProxyMetadataContextKey, proxyMetadata)
->>>>>>> 5ba3572d
 
 			// parse the remote address of the request for use below
 			remoteAddressParts := strings.Split(r.RemoteAddr, ":")
